--- conflicted
+++ resolved
@@ -19,18 +19,13 @@
 [task:generate_api_docs]
 done = true
 
-[task:generate_js_routes]
-done = true
-
 [release]
 state = prepared
-<<<<<<< HEAD
-version = 4.1.1
-=======
 version = 4.11.6
->>>>>>> 5ab8707e
 
 [task:updated_translation]
+
+[task:generate_js_routes]
 
 [task:updated_trial_license]
 
