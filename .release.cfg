--- conflicted
+++ resolved
@@ -24,11 +24,7 @@
 
 [release]
 state = prepared
-<<<<<<< HEAD
-version = 4.11.3
-=======
 version = 4.1.1
->>>>>>> 97ad8991
 
 [task:updated_translation]
 
