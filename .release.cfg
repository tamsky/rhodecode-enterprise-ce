--- conflicted
+++ resolved
@@ -24,11 +24,7 @@
 
 [release]
 state = prepared
-<<<<<<< HEAD
-version = 4.10.3
-=======
 version = 4.1.1
->>>>>>> 541583ba
 
 [task:updated_translation]
 
