[DEFAULT]
done = false

[task:bump_version]
done = true

[task:rc_tools_pinned]
done = true

[task:fixes_on_stable]
done = true

[task:pip2nix_generated]
done = true

[task:changelog_updated]
done = true

[task:generate_api_docs]
done = true

<<<<<<< HEAD
[release]
state = prepared
version = 4.10.1

[task:updated_translation]
=======
[task:generate_js_routes]
done = true

[release]
state = prepared
version = 4.1.1
>>>>>>> 9ef16a10

[task:updated_translation]

[task:updated_trial_license]

[task:generate_oss_licenses]
<|MERGE_RESOLUTION|>--- conflicted
+++ resolved
@@ -19,20 +19,12 @@
 [task:generate_api_docs]
 done = true
 
-<<<<<<< HEAD
-[release]
-state = prepared
-version = 4.10.1
-
-[task:updated_translation]
-=======
 [task:generate_js_routes]
 done = true
 
 [release]
 state = prepared
 version = 4.1.1
->>>>>>> 9ef16a10
 
 [task:updated_translation]
 
