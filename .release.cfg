[DEFAULT]
done = false

[task:bump_version]
done = true

[task:rc_tools_pinned]
done = true

[task:fixes_on_stable]
done = true

[task:pip2nix_generated]
done = true

[task:changelog_updated]
done = true

[task:generate_api_docs]
done = true

[release]
state = prepared
<<<<<<< HEAD
version = 4.12.3
=======
version = 4.11.6
>>>>>>> 9f376789

[task:updated_translation]

[task:generate_js_routes]

[task:updated_trial_license]

[task:generate_oss_licenses]
<|MERGE_RESOLUTION|>--- conflicted
+++ resolved
@@ -21,11 +21,7 @@
 
 [release]
 state = prepared
-<<<<<<< HEAD
-version = 4.12.3
-=======
 version = 4.11.6
->>>>>>> 9f376789
 
 [task:updated_translation]
 
