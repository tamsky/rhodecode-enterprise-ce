[bumpversion]
<<<<<<< HEAD
current_version = 4.10.1
=======
current_version = 4.11.0
>>>>>>> 9ef16a10
message = release: Bump version {current_version} to {new_version}

[bumpversion:file:rhodecode/VERSION]
<|MERGE_RESOLUTION|>--- conflicted
+++ resolved
@@ -1,9 +1,5 @@
 [bumpversion]
-<<<<<<< HEAD
-current_version = 4.10.1
-=======
 current_version = 4.11.0
->>>>>>> 9ef16a10
 message = release: Bump version {current_version} to {new_version}
 
 [bumpversion:file:rhodecode/VERSION]
