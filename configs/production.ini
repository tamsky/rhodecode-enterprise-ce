--- conflicted
+++ resolved
@@ -256,14 +256,9 @@
 ## Display extended labs settings
 labs_settings_active = true
 
-<<<<<<< HEAD
-## custom exception store path, defaults to TMPDIR
-exception_tracker.store_path =
-=======
 ## Custom exception store path, defaults to TMPDIR
 ## This is used to store exception from RhodeCode in shared directory
 #exception_tracker.store_path =
->>>>>>> 2c1a97d5
 
 
 ####################################
